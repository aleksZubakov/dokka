--- conflicted
+++ resolved
@@ -52,7 +52,6 @@
                 includes,
                 moduleName,
                 DocumentationOptions(
-<<<<<<< HEAD
                         outputDir = outputDir,
                         outputFormat = format,
                         includeNonPublic = includeNonPublic,
@@ -71,30 +70,10 @@
                         languageVersion = languageVersion,
                         apiVersion = apiVersion,
                         cacheRoot = cacheRoot,
-                        suppressedFiles = suppressedFiles.map { File(it) },
+                        suppressedFiles = suppressedFiles.map { File(it) }.toSet(),
                         collectInheritedExtensionsFromLibraries = collectInheritedExtensionsFromLibraries,
                         outlineRoot = outlineRoot,
                         dacRoot = dacRoot
-=======
-                        outputDir,
-                        format,
-                        includeNonPublic,
-                        includeRootPackage,
-                        reportUndocumented,
-                        skipEmptyPackages,
-                        skipDeprecated,
-                        jdkVersion,
-                        generateIndexPages,
-                        sourceLinks,
-                        impliedPlatforms,
-                        perPackageOptions,
-                        externalDocumentationLinks,
-                        noStdlibLink,
-                        languageVersion,
-                        apiVersion,
-                        cacheRoot,
-                        suppressedFiles.map { File(it) }.toSet()
->>>>>>> 3a042174
                 )
         )
     }
